#! usr/bin/env python
from __future__ import unicode_literals

import gevent
from exceptions import StopIteration
from functools import wraps

from flask import Flask, Response, render_template, request, redirect, \
    jsonify, url_for, flash, send_from_directory, render_template_string
import flask_compress
from datetime import datetime
import sys
import logging
import os
import re
import json
import stravalib
import flask_login
from flask_login import current_user, login_user, logout_user, login_required
import flask_assets
from flask_analytics import Analytics
from flask_sslify import SSLify
from signal import signal, SIGPIPE, SIG_DFL

app = Flask(__name__)
app.config.from_object(os.environ['APP_SETTINGS'])

app.logger.addHandler(logging.StreamHandler(sys.stdout))
app.logger.setLevel(logging.DEBUG)

STREAMS_OUT = ["polyline", "time"]
STREAMS_TO_CACHE = ["polyline", "time"]


sslify = SSLify(app, skips=["webhook_callback"])

# models depend app so we import them afterwards
from models import Users, Activities, EventLogger, Utility, Webhooks,\
    Indexes, db_sql, mongodb, redis

# just do once
# if not redis.get("db-reset"):
#     Activities.init(clear_cache=True)
#     # Indexes.init(clear_cache=True)
#     redis.set("db-reset", 1)
# redis.delete("db-reset")

Analytics(app)

# we bundle javascript and css dependencies to reduce client-side overhead
# app.config["CLOSURE_COMPRESSOR_OPTIMIZATION"] = "WHITESPACE_ONLY"
bundles = {
    "main_css": flask_assets.Bundle(
        'css/main.css',
        'css/jquery-ui.css',
        'css/bootstrap.min.css',
        'css/font-awesome.min.css',
        'css/leaflet.css',
        'css/leaflet-sidebar.min.css',
        'css/leaflet-areaselect.css',
        'css/L.Control.Window.css',
        'css/datatables.min.css',
        'css/easy-button.css',
        filters='cssmin',
        output='gen/main.css'
    ),

    "dependencies_js": flask_assets.Bundle(
        # minified dependencies
        flask_assets.Bundle(
            'js/jquery-3.2.1.min.js',
            'js/jquery-ui.min.js',
            'js/jquery.knob.min.js',  # Anthony Terrien
            'js/datatables.min.js',
            'js/leaflet.js',
            'js/leaflet-sidebar.min.js',
            'js/leaflet-heat.js',
            'js/download.min.js',
            'js/gif.js',  # Johan Nordberg: http://jnordberg.github.io/gif.js/
            output="gen/build/pre-compiled-dependencies.js"
        ),
        # un-minified dependencies
        flask_assets.Bundle(
            'js/eventsource.js',
            'js/moment.js',
            'js/Polyline.encoded.js',
            'js/L.Control.Window.js',
            'js/leaflet-providers.js',
            'js/Leaflet.GoogleMutant.js',
            'js/leaflet-areaselect.js',
            'js/leaflet-image.js',  # Tom MacWright: https://github.com/mapbox/leaflet-image
            'js/easy-button.js',
            filters=["babel", "rjsmin"],
            output="gen/build/non-compiled-dependencies.js"
        ),
        output='gen/dependencies.js'
    ),

    "app_specific_js": flask_assets.Bundle(  # Heatflask-specific code
        'js/L.Control.fps.js',
        'js/appUtil.js',
        '../heatflask.js',
        '../DotLayer.js',
        filters=["babel", 'rjsmin'],
        output="gen/app-specific.js"
    ),

    "splash_css": flask_assets.Bundle(
        'css/bootstrap.min.css',
        'css/cover.css',
        filters='cssmin',
        output='gen/splash.css'
    ),

    "basic_table_css": flask_assets.Bundle(
        'css/bootstrap.min.css',
        'css/datatables.min.css',
        'css/table-styling.css',
        filters='cssmin',
        output='gen/basic_table.css'
    ),

    "basic_table_js": flask_assets.Bundle(
        'js/jquery-3.2.1.min.js',
        'js/datatables.min.js',
        'js/appUtil.js',
        output='gen/basic_table.js'
    )

}
assets = flask_assets.Environment(app)
assets.register(bundles)


# views will be sent as gzip encoded
flask_compress.Compress(app)


# Flask-login stuff
login_manager = flask_login.LoginManager()
login_manager.init_app(app)
login_manager.login_view = 'splash'


@login_manager.user_loader
def load_user(user_id):
    user = Users.get(user_id)
    return user


def admin_required(f):
    @wraps(f)
    def decorated_function(*args, **kwargs):
        if (current_user.is_authenticated and
                current_user.is_admin()):
            return f(*args, **kwargs)
        else:
            return login_manager.unauthorized()
    return decorated_function


def admin_or_self_required(f):
    @wraps(f)
    def decorated_function(*args, **kwargs):
        if current_user.is_authenticated:
            user_identifier = request.view_args.get("username")
            if (current_user.is_admin() or
                (user_identifier == current_user.username) or
                    (user_identifier == str(current_user.id))):
                return f(*args, **kwargs)
            else:
                return login_manager.unauthorized()
    return decorated_function


def log_request_event(f):
    @wraps(f)
    def decorated_function(*args, **kwargs):
        anon = current_user.is_anonymous
        if anon or (not current_user.is_admin()):
            EventLogger.log_request(request,
                                    cuid="" if anon else current_user.id,
                                    msg=request.url)
        return f(*args, **kwargs)
    return decorated_function


@app.route('/favicon.ico')
def favicon():
    return send_from_directory(os.path.join(app.root_path, 'static'),
                               'favicon.ico')


@app.route('/avatar/athlete/medium.png')
def anon_photo():
    return send_from_directory(os.path.join(app.root_path, 'static'),
                               'anon-photo.jpg')


@app.route('/apple-touch-icon')
def touch():
    return send_from_directory(os.path.join(app.root_path, 'static'),
                               'Heat.png')


@app.route("/robots.txt")
def robots_txt():
    EventLogger.log_request(request,
                            cuid="bot",
                            msg=request.user_agent.string)
    return send_from_directory(os.path.join(app.root_path, 'static'),
                               'robots.txt')


@app.route('/')
def splash():
    if current_user.is_authenticated:
        if hasattr(current_user, "id"):
            return redirect(url_for('main',
                                    username=current_user.id))
        else:
            # If a user is logged in but has no record in our database.
            #  i.e. was deleted.  We direct them to initialize a new account.
            logout_user()
            flash("oops! Please log back in.")

    return render_template("splash.html",
                           next=(request.args.get("next") or
                                 url_for("splash")))


@app.route('/demo')
def demo():
    # https://heatflask.herokuapp.com/15972102?limit=100&info=1&lat=37.8022&lng=-122.2493&zoom=12&heatres=high&flowres=high

    # Last 10 activities
    return redirect(url_for("main",
                            username="15972102",
                            limit="60",
                            # heatres="high",
                            flowres="high",
                            info=1,
                            autozoom=1
                            )
                    )


# Attempt to authorize a user via Oauth(2)
@app.route('/authorize')
@log_request_event
def authorize():
    state = request.args.get("state")
    redirect_uri = url_for('auth_callback', _external=True)

    client = stravalib.Client()
    auth_url = client.authorization_url(
        client_id=app.config["STRAVA_CLIENT_ID"],
        redirect_uri=redirect_uri,
        # approval_prompt="force",
        state=state
    )
    return redirect(auth_url)


# Authorization callback.  The service returns here to give us an access_token
#  for the user who successfully logged in.
@app.route('/authorized')
def auth_callback():
    state = request.args.get("state")

    if "error" in request.args:
        flash("Error: {}".format(request.args.get("error")))

    if current_user.is_anonymous:
        args = {"code": request.args.get("code"),
                "client_id": app.config["STRAVA_CLIENT_ID"],
                "client_secret": app.config["STRAVA_CLIENT_SECRET"]}
        client = stravalib.Client()
        try:
            access_token = client.exchange_code_for_token(**args)

        except Exception as e:
            app.logger.error("authorization error:\n{}".format(e))
            flash(str(e))
            return redirect(state)

        user_data = Users.strava_data_from_token(access_token)
        # app.logger.debug("user data: {}".format(user_data))

        user = Users.add_or_update(**user_data)
        if user:
            # remember=True, for persistent login.
            login_user(user, remember=True)
            app.logger.debug("authenticated {}".format(user))
            EventLogger.new_event(msg="authenticated {}".format(user.id))
        else:
            app.loogger.error("user authenication error")
            flash("There was a problem authorizing user")

    return redirect(request.args.get("state") or
                    url_for("main", username=user.id))


@app.route("/<username>/logout")
@log_request_event
@login_required
def logout(username):
    user = Users.get(username)
    if user == current_user:
        user_id = user.id
        username = user.username
        current_user.uncache()
        logout_user()
        flash("user '{}' ({}) logged out"
              .format(username, user_id))
    return redirect(url_for("splash"))


@app.route("/<username>/delete_index")
@login_required
def delete_index(username):
    if Users.get(username) == current_user:
        if current_user.is_authenticated:
            current_user.delete_index()
        return "index for {} deleted".format(username)
    else:
        return "sorry you can't delete index for {}".format(username)


@app.route("/<username>/delete")
@login_required
def delete(username):
    user = Users.get(username)
    if user == current_user:
        username = user.username
        user_id = user.id
        logout_user()

        # the current user is now logged out
        try:
            user.delete()
        except Exception as e:
            flash(str(e))
        else:
            flash("user '{}' ({}) deleted".format(username, user_id))
            EventLogger.new_event(msg="{} deleted".format(user_id))
        return redirect(url_for("splash"))
    else:
        return "sorry, you cannot do that"


@app.route('/<username>')
def main(username):
    if current_user.is_authenticated:
        # If a user is logged in from a past session but has no record in our
        #  database (was deleted), we log them out and consider them anonymous
        try:
            assert current_user.id
        except AssertionError:
            logout_user()
        else:
            current_user.update_usage()

    # note: 'current_user' is the user that is currently logged in.
    #       'user' is the user we are displaying data for.
    user = Users.get(username)
    if not user:
        flash("user '{}' is not registered with this app"
              .format(username))
        return redirect(url_for('splash'))

    date1 = request.args.get("date1", "")
    date2 = request.args.get("date2", "")
    preset = request.args.get("preset", "")
    limit = request.args.get("limit", "")
    baselayer = request.args.getlist("baselayer")
    ids = request.args.get("id", "")

    if not ids:
        if (not date1) and (not date2):
            if preset:
                try:
                    preset = int(preset)
                except ValueError:
                    flash("'{}' is not a valid preset".format(preset))
                    preset = 7
            elif limit:
                try:
                    limit = int(limit)
                except ValueError:
                    flash("'{}' is not a valid limit".format(limit))
                    limit = 1
            else:
                limit = 10

    flowres = request.args.get("flowres", "")
    heatres = request.args.get("heatres", "")

    # ******  Temporarily force hires for flow *****
    if flowres:
        flowres = "high"

    if (not flowres) and (not heatres):
        flowres = "high"
        # heatres = "high"

    lat = request.args.get("lat")
    lng = request.args.get("lng")
    zoom = request.args.get("zoom")
    autozoom = request.args.get("autozoom") in ["1", "true"]
    info = request.args.get("info") in ["1", "true"]
    if not info:
        info = 1

    if (not lat) or (not lng):
        lat, lng = app.config["MAP_CENTER"]
        zoom = app.config["MAP_ZOOM"]
        autozoom = "1"

    if current_user.is_anonymous or (not current_user.is_admin()):
        EventLogger.new_event(**{
            "ip": request.access_route[-1],
            "cuid": "" if current_user.is_anonymous else current_user.id,
            "agent": vars(request.user_agent),
            "msg": Utility.href(request.url, request.full_path)
        })

    paused = request.args.get("paused") in ["1", "true"]
    return render_template(
        'main.html',
        user=user,
        lat=lat,
        lng=lng,
        zoom=zoom,
        ids=ids,
        preset=preset,
        date1=date1,
        date2=date2,
        limit=limit,
        heatres=heatres,
        flowres=flowres,
        autozoom=autozoom,
        info=info,
        paused=paused,
        baselayer=baselayer
    )


@app.route('/<username>/getdata')
def getdata(username):
    user = Users.get(username)

    def sse_out(obj=None):
        data = json.dumps(obj) if obj else "done"
        return "data: {}\n\n".format(data)

    def errout(msg):
        # outputs a terminating SSE stream consisting of one error message
        data = {"error": "{}".format(msg)}
        return Response(map(sse_out, [data, None]),
                        mimetype='text/event-stream')

    def cast_int(s):
        try:
            return int(s)
        except ValueError:
            return

    if not user:
        return errout("'{}' is not registered with this app".format(username))

    # Parse arguments for query parameters
    options = {}
    ids_raw = request.args.get("id")
    if ids_raw:
        non_digit = re.compile("\D")

        ids = [s for s in [cast_int(s) for s in non_digit.split(ids_raw)]
               if s]

        # app.logger.debug("'{}' => {}".format(ids_raw, ids))
        options["activity_ids"] = ids
    else:
        limit = request.args.get("limit")
        if limit:
            options["limit"] = int(limit)
            if limit == 0:
                limit == 1

        options["after"] = request.args.get("date1")
        options["before"] = request.args.get("date2")
        options["limit"] = 10 if not (options["after"] or
                                      options["before"] or
                                      limit) else limit

    hires = bool(request.args.get("hires"))

    #  Log event
    if current_user.is_anonymous or (not current_user.is_admin()):
        event_data = {
            "ip": request.access_route[-1],
            "cuid": "" if current_user.is_anonymous else current_user.id,
            "agent": vars(request.user_agent),
            "msg": Utility.href(request.url, request.full_path)
        }
    else:
        event_data = None

    def sse_iterator(user, options, Q):
        start_time = datetime.utcnow()
        client = user.client()

        err_count_key = "status:{}:{}".format(user.id, start_time)

        def import_and_queue(client, Q, err_count_key, activity):
            stream_data = Activities.import_streams(
                client, activity["id"], STREAMS_TO_CACHE)

            data = {s: stream_data[s] for s in STREAMS_OUT + ["error"]
                    if s in stream_data}
            if "error" in data:
                redis.incr(err_count_key)

            data.update(activity)
            # app.logger.debug("imported streams for {}".format(activity["id"]))
            Q.put(sse_out(data))
            gevent.sleep(0)

        pool = gevent.pool.Pool(app.config.get("CONCURRENCY"))
        Q.put(sse_out({"msg": "Retrieving Index..."}))

        activity_data = user.query_index(**options)

        if isinstance(activity_data, list):
            total = len(activity_data)
            ftotal = float(total)
        else:
            total = "?"
            ftotal = None

        count = 0
        imported = 0
        elapsed = 0
        try:
            for activity in activity_data:
                # app.logger.debug("activity {}".format(activity))
                if (("msg" in activity) or
                    ("error" in activity) or
                        ("stop_rendering" in activity)):
                    Q.put(sse_out(activity))

                    if "stop_rendering" in activity:
                        elapsed = datetime.utcnow() - start_time

                if (activity.get("summary_polyline") and
                        activity.get("total_distance", 0) > 1):
                    count += 1
                    activity.update(
                        Activities.atype_properties(activity["type"])
                    )

                    data = {"msg": "activity {0}/{1}...".format(count, total)}
                    if ftotal:
                        data["value"] = round(count / ftotal, 3)

                    Q.put(sse_out(data))

                    if hires:
                        stream_data = Activities.get(activity["id"])

                        if not stream_data:
                            pool.spawn(import_and_queue,
                                       client, Q, err_count_key, activity)
                            imported += 1
                        else:
                            data = {s: stream_data[s] for s in STREAMS_OUT
                                    if s in stream_data}
                            data.update(activity)
                            # app.logger.debug("sending {}".format(data))
                            Q.put(sse_out(data))
                            gevent.sleep(0)
                    else:
                        Q.put(sse_out(activity))
                        gevent.sleep(0)
        except Exception as e:
            Q.put(sse_out({"error": str(e)}))

        pool.join(timeout=10)  # make sure all spawned jobs are done
        Q.put(sse_out())

        # We must put a StopIteration here to close the (http?) connection,
        # otherise we'll get an idle connection error from Heroku
        Q.put(StopIteration)

        if not elapsed:
            elapsed = datetime.utcnow() - start_time
        if event_data:
            event_data["msg"] += (": elapsed={} sec, count={}, imported {}"
                                  .format(round(elapsed.total_seconds(), 3),
                                          count,
                                          imported))
            err_count = redis.get(err_count_key)
            if err_count:
                event_data["msg"] += ", errors={}".format(err_count)
                redis.delete(err_count_key)
            EventLogger.new_event(**event_data)

    Q = gevent.queue.Queue()
    gevent.spawn(sse_iterator, user, options, Q)
    return Response(Q, mimetype='text/event-stream')


<<<<<<< HEAD
@app.route('/<username>/related_activities/<activity_id>')
def related_activities(username, activity_id):
    user = Users.get(username)
    client = user.client()
    try:
        racts = client.get_related_activities(int(activity_id))
    except Exception as e:
        app.logger.info("Error getting related activities for ", activity_id)
        return

    activities = []

    for a in racts:
        A = Activities.strava2dict(a)
        A["user"] = a.athlete.id
        activities.append(A)

    return jsonify(activities)


# creates a SSE stream of current.user's activities, using the Strava API
# arguments
=======
# creates a SSE stream of user's activities, using the Strava API
>>>>>>> 994cb4f6
@app.route('/<username>/activities_sse')
@admin_or_self_required
def activity_stream(username):
    user = Users.get(username)
    options = {"limit": 10000}
    options.update({k: request.args.get(k) for k in request.args})
    # app.logger.info("query_index called with {}".format(options))
    result = user.query_index(**options)

    def boo(result):
        for a in result:
            if "id" in a:
                yield "data: {}\n\n".format(json.dumps(a))
        yield "data: done\n\n"

    return Response(boo(result), mimetype='text/event-stream')


#  Output json object of activities query
@app.route('/<username>/activities_json')
def activities_json(username):
    user = Users.get(username)
    options = {"limit": 10}
    options.update({k: request.args.get(k) for k in request.args})
    result = user.query_index(**options)
    return jsonify(result)


@app.route('/<username>/activities')
@log_request_event
@admin_or_self_required
def activities(username):
    user = Users.get(username)
    if request.args.get("rebuild"):
        user.delete_index()
    return render_template("activities.html",
                           user=user)


@app.route('/<username>/update_info')
@log_request_event
@admin_or_self_required
def update_share_status(username):
    status = request.args.get("status")
    user = Users.get(username)

    # set user's share status
    user.share_profile = (status == "public")
    db_sql.session.commit()
    user.cache()

    app.logger.info("share status for {} set to {}"
                    .format(user, status))

    return jsonify(user=user.id, share=user.share_profile)


# ---- for single-stream ajax call ----
@app.route('/<username>/stream/<activity_id>')
@log_request_event
def stream_ajax(username, activity_id):
    stream_data = Activities.get(activity_id)
    if not stream_data:
        user = Users.get(username)
        if not user:
            return

        data = Activities.import_streams(
            user.client(), activity_id, STREAMS_TO_CACHE
        )

        stream_data = {s: data[s] for s in STREAMS_OUT + ["error"]
                       if s in data}
    return jsonify(stream_data)


# ---- Shared views ----
@app.route('/public/directory')
@log_request_event
def public_directory():
    fields = ["id", "dt_last_active", "username", "profile",
              "city", "state", "country"]
    info = Users.dump(fields, share_profile=True)
    return render_template("directory.html", data=info)


# ---- User admin stuff ----
@app.route('/users')
@log_request_event
@admin_required
def users():
    fields = ["id", "dt_last_active", "firstname", "lastname", "profile",
              "app_activity_count", "city", "state", "country", "email"]
    info = Users.dump(fields)
    return render_template("admin.html", data=info)


@app.route('/users/<username>')
@log_request_event
@admin_or_self_required
def user_profile(username):
    user = Users.get(username)
    return jsonify(user.info())


@app.route('/users/backup')
@log_request_event
@admin_required
def users_backup():
    return jsonify(Users.backup())


@app.route('/users/restore')
@log_request_event
@admin_required
def users_restore():
    return jsonify(Users.restore())


# ---- App maintenance stuff -----
@app.route('/app/info')
@admin_required
def app_info():
    info = {
        "config": str(app.config),
        "mongodb": mongodb.command("dbstats"),
        "activities": mongodb.command("collstats", "activities"),
        "indexes": mongodb.command("collstats", "indexes")
    }
    return jsonify(info)


@app.route('/app/dbinit')
@admin_required
def app_init():
    info = {
        Activities.init(),
        Indexes.init()
    }
    return jsonify(info)


# ---- Event log stuff ----
@app.route('/history')
@log_request_event
@admin_required
def event_history():
    events = EventLogger.get_log(int(request.args.get("n", 100)))
    if events:
        return render_template("history.html", events=events)
    return "No history"


@app.route('/history/raw')
@log_request_event
@admin_required
def event_history_raw():
    return jsonify(EventLogger.get_log())


@app.route('/history/<event_id>')
@log_request_event
@admin_required
def logged_event(event_id):
    return jsonify(EventLogger.get_event(event_id))


@app.route('/history/init')
@log_request_event
@admin_required
def event_history_init():
    EventLogger.init()
    return redirect(url_for("event_history"))


# Stuff for subscription to Strava webhooks
@app.route('/subscription/<operation>')
@admin_required
def subscription_endpoint(operation):
    if operation == "create":
        return jsonify(
            Webhooks.create(url_for("webhook_callback", _external=True))
        )

    elif operation == "list":
        return jsonify({"subscriptions": Webhooks.list()})

    elif operation == "delete":
        result = Webhooks.delete(
            subscription_id=request.args.get("id"),
            delete_collection=request.args.get("reset")
        )
        return jsonify(result)

    elif operation == "updates":
        return render_template("webhooks.html",
                               events=list(
                                   Webhooks.iter_updates(
                                       int(request.args.get("n", 100)))
                               ))


@app.route('/webhook_callback', methods=["GET", "POST"])
def webhook_callback():

    if request.method == 'GET':
        if request.args.get("hub.challenge"):
            app.logger.debug(
                "subscription callback with {}".format(request.args))
            cb = Webhooks.handle_subscription_callback(request.args)
            app.logger.debug(
                "handle_subscription_callback returns {}".format(cb))
            return jsonify(cb)

    elif request.method == 'POST':
        update_raw = request.get_json(force=True)
        Webhooks.handle_update_callback(update_raw)
        return "success"


# makes python ignore sigpipe and prevents broken pipe exception when client
#  aborts an SSE stream
signal(SIGPIPE, SIG_DFL)

# python heatmapp.py works but you really should use `flask run`
if __name__ == '__main__':
    app.run()<|MERGE_RESOLUTION|>--- conflicted
+++ resolved
@@ -39,10 +39,10 @@
     Indexes, db_sql, mongodb, redis
 
 # just do once
-# if not redis.get("db-reset"):
-#     Activities.init(clear_cache=True)
-#     # Indexes.init(clear_cache=True)
-#     redis.set("db-reset", 1)
+if not redis.get("db-reset"):
+    # Activities.init(clear_cache=True)
+    Indexes.init(clear_cache=True)
+    redis.set("db-reset", 1)
 # redis.delete("db-reset")
 
 Analytics(app)
@@ -610,7 +610,6 @@
     return Response(Q, mimetype='text/event-stream')
 
 
-<<<<<<< HEAD
 @app.route('/<username>/related_activities/<activity_id>')
 def related_activities(username, activity_id):
     user = Users.get(username)
@@ -633,9 +632,7 @@
 
 # creates a SSE stream of current.user's activities, using the Strava API
 # arguments
-=======
-# creates a SSE stream of user's activities, using the Strava API
->>>>>>> 994cb4f6
+
 @app.route('/<username>/activities_sse')
 @admin_or_self_required
 def activity_stream(username):
