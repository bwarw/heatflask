<!DOCTYPE html>
<html>
<head>
    <title>Activities Visualization</title>

    <meta name="viewport" content="width=device-width, initial-scale=1.0, maximum-scale=1.0, user-scalable=no">

    <link rel="shortcut icon" href="{{ url_for('static', filename='favicon.ico') }}">

    <!-- JQuery UI Theme  -->
    <link rel="stylesheet" href="{{ url_for('static', filename='css/jquery-ui.css') }}">

    <!-- Bootstrap Icons -->
    <link href="{{ url_for('static', filename='css/bootstrap.min.css') }}" rel="stylesheet">

    <link href="{{ url_for('static', filename='css/font-awesome.min.css') }}" rel="stylesheet">


    <!-- leaflet@1.0.0-rc.3 -->
    <link rel="stylesheet" href="{{ url_for('static', filename='css/leaflet.css') }}" />

    <link rel="stylesheet" href="{{ url_for('static', filename='css/leaflet-sidebar.css') }}"/>

    <link rel="stylesheet" href="{{ url_for('static', filename='css/L.Control.ZoomBox.css') }}" />


    <style>
        body {
            padding: 0;
            margin: 0;
        }

        html, body, #map {
            height: 100%;
            font: 10pt "Helvetica Neue", Arial, Helvetica, sans-serif;
        }

        .lorem {
            font-style: italic;
            color: #AAA;
        }
    </style>


    <!-- JQuery -->
    <script src="{{ url_for('static', filename='js/jquery-3.1.0.min.js') }}"></script>
    <script src="{{ url_for('static', filename='js/jquery-ui.min.js') }}"></script>


    <!--  Leaflet.js 1.0.0-rc.3 -->
    <script src="{{ url_for('static', filename='js/leaflet.js') }}"></script>

    <!-- sidebar v2 -->
    <script src="{{ url_for('static', filename='js/leaflet-sidebar.js') }}"></script>

    <!-- For polyline codec -->
    <script type="text/javascript" src="{{ url_for('static', filename='js/Polyline.encoded.js') }}"></script>

    <!-- Spinner to display during time-intensive operations -->
    <script src="{{ url_for('static', filename='js/leaflet.spin.js') }}"></script>
    <script src="{{ url_for('static', filename='js/spin.min.js') }}"></script>

    <!-- Moment.js for current date-->
    <script src="{{ url_for('static', filename='js/moment.js') }}"></script>

    <!-- Heatmap -->
    <script src="{{ url_for('static', filename='js/leaflet-heat.js') }}"></script>

    <!-- ant (Flow) path -->
    <script src="{{ url_for('static', filename='js/leaflet-ant-path.js') }}"></script>

    <!-- Zoom control -->
    <script src="{{ url_for('static', filename='js/L.Control.ZoomBox.min.js') }}"></script>

    <script type="text/javascript" src="{{ url_for('static', filename='js/MovingMarker.js') }}"></script>


    <script type="text/javascript" src="{{ url_for('static', filename='js/leaflet-providers.js') }}"></script>


</head>
<body>
    <div id="sidebar" class="sidebar collapsed">
        <!-- Nav tabs -->
        <div class="sidebar-tabs">
            <ul role="tablist">
                <li>
                <a href="#home" role="tab"><i class="fa fa-bars"></i></a>
                </li>

                {% if current_user.is_authenticated
                    and (current_user.name == username) %}
                <li>
                {% else %}
                <li class="disabled">
                {% endif %}
                <a href="#profile" role="tab"><i class="fa fa-user"></i></a>
                </li>

                <li class="disabled"><a href="#messages" role="tab"><i class="fa fa-envelope"></i></a></li>
            </ul>

            <ul role="tablist">
                <li>
                <a href="#settings" role="tab"><i class="fa fa-gear"></i></a>
                </li>
            </ul>
        </div>

        <!-- Tab panes -->
        <div class="sidebar-content">
            <div class="sidebar-pane" id="home">
                <h1 class="sidebar-header">
                    {{ username }}'s map
                    <span class="sidebar-close"><i class="fa fa-caret-left"></i></span>
                </h1>

                <h3>Enter dates over which to render:</h3>

                  <form id="renderform" action="{{ url_for('index', username=username)}}">

                     <span style="display:block">
                      <label for="preset" style="display:block">Relative-Date Preset:</label>
                      <select id ="preset" form="renderform" >
                        <option value=2 selected="selected">Last 2 days</option>
                        <option value=7>Last 7 days</option>
                        <option value=30>Last 30 days</option>
                        <option value=60>Last 60 days</option>
                        <option value=180>Last 180 days</option>
                        <option value=365>Last year</option>
                        <option value=-7 disabled>This week (M-F)</option>
                        <option value=-30 disabled>This month</option>
                        <option value=-365 disabled>This year</option>
                        <option value=0 disabled>All</option>
                        <option value="">----</option>
                      </select>
                      </span>

                      <br>

                      <span style="display:block">
                        <label for="date1" style="display:block">Start Date:</label>
                        <input class="datepick" id="date1" type="text"  value=""/>
                      </span>
                      <br>

                      <span style="display:block">
                        <label for="date2" style="display:block">End Date:</label>
                        <input class="datepick" id="date2" type="text" value=""/>
                      </span>

                      <br>

                      <span style="display:block">
                      <label for="renderHeat" style="display:block">Heat Layer:</label>
                      <select id="heatres" name="renderHeat" form="renderform">
                        <option value="">None</option>
                        <option value="high" selected="selected">High resolution</option>
                        <option value="low">Low resolution</option>
                      </select>
                      </span>


                        <span style="display:block">
                      <label for="renderFlow" style="display:block">Flow Layer:</label>
                      <select id="flowres" name="renderFlow" form="renderform">
                        <option value="">None</option>
                        <option value="high">High resolution</option>
                        <option value="low" selected="selected">Low resolution</option>
                      </select>
                      </span>


                        <div class="checkbox">
                          <label><input type="checkbox" id="autozoom" value="1">Auto-Zoom on render</label>
                        </div>

                    <br>
                    <button type="button" id="renderButton" class="btn btn-primary">Render Layers</button><br>

                  </form>
                  <br>

                <hr>
                {% if current_user.is_authenticated %}
                <h3>Logged in as {{ current_user.name }}</h3>
                    <form action="{{ url_for('logout') }}">
                        <input type="submit" class="btn btn-danger" value="Log Out" />

                        <input class="current-url" type="hidden" id="afterLogout" name="next" value="" />
                    </form>
                {% else %}
                    Create an account and/or
                    <br><br>

                    <form action="{{ url_for('authorize', service='strava') }}">
                        <input type="image" src="{{ url_for('static', filename='LogInWithStrava.png') }}" alt="Log-In with Strava" />
                    </form>
                    <!-- If the user is logging in to his/her own data then we should redirect back to the current page. -->
                    <!-- <input class="current-url" type="hidden" id="afterLogin" name="next" value="" /> -->

                    <br><br>
                    Note: Our copy of your GIS data is publicly viewable.  You can delete your account with us along with all of the data at any time.
                {% endif %}


                <div>

                </div>

            </div>

            {% if current_user.is_authenticated
                    and (current_user.name == username) %}
            <div class="sidebar-pane" id="profile">
                <h1 class="sidebar-header">{{ username }}<span class="sidebar-close"><i class="fa fa-caret-left"></i></span></h1>


                <h3> {{ current_user.strava_user_data['firstname'] }}
                     {{ current_user.strava_user_data['lastname'] }}:</h3>
                <a href="https://www.strava.com/settings/profile" target="_blank">
                    <img src={{ current_user.strava_user_data['pic_url'] }} alt="user image" height="30%" width="30%">
                </a>

                <br>

                <h3>Import activities now:</h3>
                <form id="importform" method="get" action="{{ url_for('activity_import')}}" target="output">

                    Import

                    <input type="number" name="count" value=10 min=0 max=10>
                    most recent activities from
                    <select name='service'>
                        <option selected="selected" value="strava">Strava</option>
                        <option disabled value="gc">Garmin Connect</option>
                    </select>
                    <br>
                    <input type="checkbox" checked name="detailed" value="yes">Import High-Resolution data<br>
                    <br>
                    <input type="submit" value="Go!"/>

                    <br>
                    <div class="embed-responsive embed-responsive-4by3">
                      <iframe class="embed-responsive-item" name="output" style="width:100%"></iframe>
                    </div>
                </form>

                <br>
                <hr>
                <br><br>
                <form action={{ url_for('delete', username=username) }}>
                    <input type="submit" class="btn btn-danger" value="Delete Account" />
                </form>
            </div>
            {% endif %}


            <div class="sidebar-pane" id="messages">
                <h1 class="sidebar-header">Messages<span class="sidebar-close"><i class="fa fa-caret-left"></i></span></h1>

                Feel free to <a href="mailto:Rensi.Efrem@gmail.com?Subject=About heatmapp" target="_top">Contact me via email</a> with suggestions, or

                <a href="https://github.com/ebrensi/heatmappp/blob/master/CONTRIBUTING.md">join in the project!</a>
            </div>

            <div class="sidebar-pane" id="settings">
                <h1 class="sidebar-header">Map Settings<span class="sidebar-close"><i class="fa fa-caret-left"></i></span></h1>


            </div>
         </div>
    </div>

    <div id="map" class="sidebar-map"></div>

    <a href="https://github.com/ebrensi/running_data" class="github-corner"><svg width="80" height="80" viewBox="0 0 250 250" style="fill:#151513; color:#fff; position: absolute; top: 0; border: 0; right: 0;"><path d="M0,0 L115,115 L130,115 L142,142 L250,250 L250,0 Z"></path><path d="M128.3,109.0 C113.8,99.7 119.0,89.6 119.0,89.6 C122.0,82.7 120.5,78.6 120.5,78.6 C119.2,72.0 123.4,76.3 123.4,76.3 C127.3,80.9 125.5,87.3 125.5,87.3 C122.9,97.6 130.6,101.9 134.4,103.2" fill="currentColor" style="transform-origin: 130px 106px;" class="octo-arm"></path><path d="M115.0,115.0 C114.9,115.1 118.7,116.5 119.8,115.4 L133.7,101.6 C136.9,99.2 139.9,98.4 142.2,98.6 C133.8,88.0 127.5,74.4 143.8,58.0 C148.5,53.4 154.0,51.2 159.7,51.0 C160.3,49.4 163.2,43.6 171.4,40.1 C171.4,40.1 176.1,42.5 178.8,56.2 C183.1,58.6 187.2,61.8 190.9,65.4 C194.5,69.0 197.7,73.2 200.1,77.6 C213.8,80.2 216.3,84.9 216.3,84.9 C212.7,93.1 206.9,96.0 205.4,96.6 C205.1,102.4 203.0,107.8 198.3,112.5 C181.9,128.9 168.3,122.5 157.7,114.1 C157.9,116.9 156.7,120.9 152.7,124.9 L141.0,136.5 C139.8,137.7 141.6,141.9 141.8,141.8 Z" fill="currentColor" class="octo-body"></path></svg></a><style>.github-corner:hover .octo-arm{animation:octocat-wave 560ms ease-in-out}@keyframes octocat-wave{0%,100%{transform:rotate(0)}20%,60%{transform:rotate(-25deg)}40%,80%{transform:rotate(10deg)}}@media (max-width:500px){.github-corner:hover .octo-arm{animation:none}.github-corner .octo-arm{animation:octocat-wave 560ms ease-in-out}}</style>



    <script>

        var baselayer_defs = {{ config["LEAFLET_BASE_LAYERS"]|safe }};


        var baseLayers = {}

        var blankLayer = L.tileLayer('');
        baseLayers["Blank Map"] = blankLayer;

        for (var i = 0; i < baselayer_defs.length; i++) {
            var def = baselayer_defs[i];
            if ("options" in def)
                options = def.options;
            else
                options = {};

            if ("provider" in def)
                var tl = L.tileLayer.provider(def.provider, options);
            else
                var tl = L.tileLayer(def.url, options);

            if (i == 0)
                var default_baseLayer = tl;

            baseLayers[def.title] = tl;
        }

        {% if config["OFFLINE"] %}
        var default_baseLayer = blankLayer;
        {% endif %}

        var map = L.map('map',
                        {center: [{{ lat }}, {{ lng }}],
                         zoom: {{ zoom }},
                         layers : [ default_baseLayer ]
                  });


        var control = L.control.layers(baseLayers, null, {position: 'topleft'}).addTo(map);


        var sidebar = L.control.sidebar('sidebar').addTo(map);

        var zoom_control = L.control.zoomBox({
            modal: true,
        });
        map.addControl(zoom_control);

        var HeatLayer = false;
        var FlowLayer = false;
        var FooLayer = false;

        // This is where we store current state of the app
        var appState = {date1: "", date2: "", preset: ""};

        var heatLayerOptions = {{ config["HEATMAP_DEFAULT_OPTIONS"]|tojson|safe}};
        var flowLayerOptions = {{ config["ANTPATH_DEFAULT_OPTIONS"]|tojson|safe }};

        function renderLayers(){
            var heat_data = false,
                flow_data = false,
                durations = false;

            var flowres = $("#flowres").val(),
                heatres = $("#heatres").val(),
                foo = $("#FooLayer:checked").val();

            var query = {
                start: $("#date1").val(),
                end: $("#date2").val(),
                hires: flowres == "high" || heatres == "high",
                lores: flowres == "low" || heatres == "low",
                durations: flowres == "high"
            };

            map.spin(true);   // start progress indicator
            $.getJSON('/{{ username }}/getdata', query, function(data) {
                // console.log(data);
                if (query.durations)
                    durations = data.durations;


                if (query.lores) {
                    var lores_routes = [];
                    var route;
                    for (var i = 0; i < data.lores.length; i++) {
                        route = L.PolylineUtil.decode(data.lores[i]);
                        lores_routes.push(route);
                    }


                    if (flowres == "low")
                        flow_data = lores_routes;

                    if (heatres == "low"){
                        var flat = [];
                        for (var i = 0; i < lores_routes.length; i++) {
                             flat.push.apply(flat, lores_routes[i]);
                         }

                         heat_data = flat;
                    }
                }

                if (query.hires) {
                    var hires_routes = [];
                    var route;
                    for (var i = 0; i < data.hires.length; i++) {
                        route = L.PolylineUtil.decode(data.hires[i]);
                        hires_routes.push(route);
                    }

                    if (flowres == "high")
                        flow_data = hires_routes;

                    if (heatres == "high"){
                        var flat = [];
                        for (var i = 0; i < hires_routes.length; i++) {
                             flat.push.apply(flat, hires_routes[i]);
                        }

                        heat_data = flat;
                    }
                }

                // Add Heat Map Layer to map
                if (HeatLayer){
                    map.removeLayer(HeatLayer);
                    control.removeLayer(HeatLayer);
                    HeatLayer = false;
                }
                if (heat_data){
                    HeatLayer = L.heatLayer(heat_data, heatLayerOptions);
                    map.addLayer(HeatLayer);
                    control.addOverlay(HeatLayer, "Point Density");
                }


                if (FlowLayer){
                    map.removeLayer(FlowLayer);
                    control.removeLayer(FlowLayer);
                    FlowLayer = false;
                }

                if (flow_data){
                    FlowLayer = new L.layerGroup();
                    var options = {{ config["ANTPATH_DEFAULT_OPTIONS"]|tojson|safe }};
                    var DELAY = options.delay;

                    for (var i=0; i < flow_data.length; i++) {
                        var route = flow_data[i];

<<<<<<< HEAD
                        if (false){
                        //     var coord_dur = durations[i],
                        //     var coords = [coord[0]];
=======
                        if (durations){
                            var durs = durations[i];
                            var subroute = [route[0]];
>>>>>>> 7be24527

                            for (var j = 1; j < durs.length; j++) {
                                subroute.push(route[j]);

                                if (durs[j] != durs[j-1]) {

                                    options.delay = DELAY * durs[j-1]
                                    polyseg = new L.Polyline.AntPath(subroute, options);

                                    FlowLayer.addLayer(polyseg);

                                    subroute = [route[j]];
                                }
                            }
                        }

                        else {
                            FlowLayer.addLayer(new L.Polyline.AntPath(route, options));
                        }

                    }
                    map.addLayer(FlowLayer);
                    control.addOverlay(FlowLayer, "Flow Paths");
                }



                if ($("#autozoom:checked").val())
                    if (heat_data) {
                        map.fitBounds(heat_data);
                    }
                    else if (flow_data) {
                        var flat = [];
                        for (var i = 0; i < flow_data.length; i++) {
                             flat.push.apply(flat, flow_data[i]);
                         }
                        map.fitBounds(flat);
                    }

            }).always(function() {
                map.spin(false); // stop progress indicator
                appState = {
                    date1: $("#date1").val(),
                    date2: $("#date2").val(),
                    preset: $("#preset").val(),

                    flowres: $("#flowres").val(),
                    heatres: $("#heatres").val(),
                    autozoom: $("#autozoom:checked").val()
                };

                updateURL();
                });
        }


        function updateURL(){
            var params = {};

            if ($("#preset").val()) {
                params.preset = appState.preset;
            } else {
                params.date1 = appState.date1;
                params.date2 = appState.date2;
            }

            if($("#autozoom").is(':checked')) {
                params.autozoom = "1";
            } else {
                var zoom = map.getZoom();
                    center = map.getCenter(),
                    precision = Math.max(0, Math.ceil(Math.log(zoom) / Math.LN2));
                params.lat = center.lat.toFixed(precision);
                params.lng = center.lng.toFixed(precision);
                params.zoom = zoom;
            }

            if ($("#heatres").val())
                params.heatres = $("#heatres").val();

            if ($("#flowres").val())
                params.flowres = $("#flowres").val();


            var newURL = "{{ username }}" + "?" + jQuery.param(params);
            window.history.pushState("", "", newURL);

            $(".current-url").val(newURL);
        }


        function preset_date_fill() {
            var F = "YYYY-MM-DD";
            var choice = $("#preset").val();

            // date1 defaults to
            var date1 = moment("20090215", "YYYYMMDD");
            if (choice){
                date1=moment().subtract(choice, 'days');
            };

            $('#date1').val(date1.format(F));


            // end date defaults to tomorrow, so that default query includes
            //  today's events.
            var date2 = moment().add(1, 'days');
            $('#date2').val(date2.format(F));
        };



        $(document).ready(function() {

            $(".datepick").datepicker({ dateFormat: 'yy-mm-dd',
                                        changeMonth: true,
                                        changeYear: true
                                    });
            map.on('moveend', function(e) {
                updateURL();
            });

            $("#autozoom").on("change",updateURL);

            $(".datepick").on("change", function(){$("#preset").val("");})
            $("#preset").on("change", preset_date_fill);

            $("#renderButton").on('click', renderLayers);

            $("#heatres").val("{{ heatres }}")
            $("#flowres").val("{{ flowres }}")

            {% if autozoom  %}
            $("#autozoom").prop('checked', true);
            {% endif %}

            {% if preset %}
            $("#preset").val("{{ preset }}");
            preset_date_fill();
            {% else %}
            $('#date1').val("{{ date1 }}");
            $('#date2').val("{{ date2 }}");
            $("#preset").val("");
            {% endif %}

            renderLayers();
        })


      </script>

</body>
</html><|MERGE_RESOLUTION|>--- conflicted
+++ resolved
@@ -431,15 +431,9 @@
                     for (var i=0; i < flow_data.length; i++) {
                         var route = flow_data[i];
 
-<<<<<<< HEAD
-                        if (false){
-                        //     var coord_dur = durations[i],
-                        //     var coords = [coord[0]];
-=======
                         if (durations){
                             var durs = durations[i];
                             var subroute = [route[0]];
->>>>>>> 7be24527
 
                             for (var j = 1; j < durs.length; j++) {
                                 subroute.push(route[j]);
