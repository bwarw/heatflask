--- conflicted
+++ resolved
@@ -624,19 +624,12 @@
                     if before:
                         df = df[before:]
             df = df.reset_index()
-<<<<<<< HEAD
-            df.ts_local = df.ts_local.astype(str)
-            # df.ts_UTC = df.ts_UTC.astype(str)
-
-            return df.to_dict("records")
-=======
 
             if ids_out:
                 return {"ids": df["id"].tolist()}
             else:
                 df.beginTimestamp = df.beginTimestamp.astype(str)
                 return df.to_dict("records")
->>>>>>> a1a60677
 
         Q = Queue()
         gevent.spawn(self.build_index, Q, limit, after, before)
