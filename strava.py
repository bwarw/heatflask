--- conflicted
+++ resolved
@@ -73,7 +73,6 @@
             count = 0
             yield "importing activities from Strava...\n"
             for a in client.get_activities(limit=limit):
-<<<<<<< HEAD
                 # a2 = {
                 #     "id": a.id,
                 #     "name": a.name,
@@ -83,15 +82,7 @@
                 #     "type": a.type,
                 #     "start_date_local": a.start_date_local
                 # }
-=======
-                # a_obj = {"id": a.id,
-                #       "name": a.name,
-                #       "distance": a.distance,
-                #       "elapsed_time": a.elapsed_time,
-                #       "type": a.type,
-                #       "start_date_local": a.start_date_local
-                #       }
->>>>>>> d25dc4de
+
                 count += 1
                 yield "[{0.name}, {0.type}: {0.start_date_local}, {0.elapsed_time}, {0.distance}\n".format(a)
             yield "Done listing {} activities\n".format(count)
