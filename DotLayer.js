/*
  DotLayer Efrem Rensi, 2017,
  based on L.CanvasLayer by Stanislav Sumbera,  2016 , sumbera.com
  license MIT
*/

// -- L.DomUtil.setTransform from leaflet 1.0.0 to work on 0.0.7
//------------------------------------------------------------------------------
L.DomUtil.setTransform = L.DomUtil.setTransform || function( el, offset, scale ) {
    var pos = offset || new L.Point( 0, 0 );

    el.style[ L.DomUtil.TRANSFORM ] =
        ( L.Browser.ie3d ?
            "translate(" + pos.x + "px," + pos.y + "px)" :
            "translate3d(" + pos.x + "px," + pos.y + "px,0)" ) +
        ( scale ? " scale(" + scale + ")" : "" );
};

// -- support for both  0.0.7 and 1.0.0 rc2 leaflet
L.DotLayer = ( L.Layer ? L.Layer : L.Class ).extend( {

    _pane: "shadowPane",
    two_pi: 2 * Math.PI,
    target_fps: 32,
    smoothFactor: 1.0,
    _tThresh: 100000000.0,
    C1: 1000000.0,
    C2: 200.0,

    options: {
        startPaused: false,
        showPaths: true,
        normal: {
            dotColor: "#000000",
            pathColor: "#000000",
            pathOpacity: 0.5,
            pathWidth: 1
        },
        selected: {
            dotColor: "#FFFFFF",
            dotStrokeColor: "#FFFFFF",
            pathColor: "#000000",
            pathOpacity: 0.7,
            pathWidth: 3
        }
    },

    // -- initialized is called on prototype
    initialize: function( items, options ) {
        this._map    = null;
        this._canvas = null;
        this._canvas2 = null;
        this._capturing = null;
        this._ctx = null;
        this._ctx2 = null;
        this._frame  = null;
        this._items = items || null;
        this._timeOffset = 0;
        this._colorPalette = [];
        L.setOptions( this, options );
        this._paused = this.options.startPaused;
    },


    //-------------------------------------------------------------
    _onLayerDidResize: function( resizeEvent ) {
        let newWidth = resizeEvent.newSize.x,
            newHeight = resizeEvent.newSize.y;

        this._canvas.width = newWidth;
        this._canvas.height = newHeight;

        this._canvas2.width = newWidth;
        this._canvas2.height = newHeight;

        this._onLayerDidMove();
    },

    //-------------------------------------------------------------
    _onLayerDidMove: function() {
        this._mapMoving = false;

        let topLeft = this._map.containerPointToLayerPoint( [ 0, 0 ] );

        this._ctx.clearRect( 0, 0, this._canvas.width, this._canvas.height );
        L.DomUtil.setPosition( this._canvas, topLeft );

        this._ctx2.clearRect( 0, 0, this._canvas2.width, this._canvas2.height );
        L.DomUtil.setPosition( this._canvas2, topLeft );

        this._setupWindow();

        if ( !this._paused ) {
            this.animate();
        } else {
            this._frame = this._frame || L.Util.requestAnimFrame( this.drawLayer, this );
        }

    },

    //-------------------------------------------------------------
    getEvents: function() {
        var events = {
            movestart: function() {
                this._mapMoving = true;
            },
            moveend: this._onLayerDidMove,
            resize: this._onLayerDidResize
        };

        if ( this._map.options.zoomAnimation && L.Browser.any3d ) {
            events.zoomanim =  this._animateZoom;
        }

        return events;
    },


    //-------------------------------------------------------------
    onAdd: function( map ) {
        this._map = map;

        let size = this._map.getSize(),
            zoomAnimated = this._map.options.zoomAnimation && L.Browser.any3d;

        // dotlayer canvas
        this._canvas = L.DomUtil.create( "canvas", "leaflet-layer" );
        this._canvas.width = size.x;
        this._canvas.height = size.y;
        this._ctx = this._canvas.getContext( "2d" );
        L.DomUtil.addClass( this._canvas, "leaflet-zoom-" + ( zoomAnimated ? "animated" : "hide" ) );
        map._panes.shadowPane.style.pointerEvents = "none";
        map._panes.shadowPane.appendChild( this._canvas );

        // create Canvas for polyline-ish things
        this._canvas2 = L.DomUtil.create( "canvas", "leaflet-layer" );
        this._canvas2.width = size.x;
        this._canvas2.height = size.y;
        this._ctx2 = this._canvas2.getContext( "2d" );
        this._ctx2.lineCap = "round";
        this._ctx2.lineJoin = "round";
        L.DomUtil.addClass( this._canvas2, "leaflet-zoom-" + ( zoomAnimated ? "animated" : "hide" ) );
        map._panes.overlayPane.appendChild( this._canvas2 );

        map.on( this.getEvents(), this );

        if ( this._items ) {

            // Set dotColors for these items
            let itemsList = Object.values( this._items ),
                numItems = itemsList.length;

            this._colorPalette = colorPalette(numItems);
            // this._colorPalette = createPalette( numItems );
            for ( let i = 0; i < numItems; i++ ) {
                itemsList[ i ].dotColor = this._colorPalette[ i ];
            }

            this._onLayerDidMove();
        }
    },

    //-------------------------------------------------------------
    onRemove: function( map ) {
        this.onLayerWillUnmount && this.onLayerWillUnmount(); // -- callback


        // map.getPanes().overlayPane.removeChild(this._canvas);
        map._panes.shadowPane.removeChild( this._canvas );
        this._canvas = null;

        map._panes.overlayPane.removeChild( this._canvas2 );
        this._canvas2 = null;

        map.off( this.getEvents(), this );
    },


    // --------------------------------------------------------------------
    addTo: function( map ) {
        map.addLayer( this );
        return this;
    },

    // --------------------------------------------------------------------
    LatLonToMercator: function( latlon ) {
        return {
            x: latlon.lng * 6378137 * Math.PI / 180,
            y: Math.log( Math.tan( ( 90 + latlon.lat ) * Math.PI / 360 ) ) * 6378137
        };
    },


    // -------------------------------------------------------------------
    _setupWindow: function() {
        if ( !this._map || !this._items ) {
            return;
        }

        const perf_t0 = performance.now();

        // Get new map orientation
        this._zoom = this._map.getZoom();
        this._center = this._map.getCenter;
        this._size = this._map.getSize();


        this._latLngBounds = this._map.getBounds();
        this._mapPanePos = this._map._getMapPanePos();
        this._pxOrigin = this._map.getPixelOrigin();
        this._pxBounds = this._map.getPixelBounds();
        this._pxOffset = this._mapPanePos.subtract( this._pxOrigin )._add( new L.Point( 0.5, 0.5 ) );

        var line_ctx = this._ctx2,
            z = this._zoom,
            ppos = this._mapPanePos,
            pxOrigin = this._pxOrigin,
            pxBounds = this._pxBounds,
            items = this._items;

        this._ctx.strokeStyle = this.options.selected.dotStrokeColor;

        this._dotSize = Math.max(1, ~~(Math.log( z ) + 0.5));
        this._dotOffset = ~~( this._dotSize / 2 + 0.5 );
        this._zoomFactor = 1 / Math.pow( 2, z );

        var tThresh = this._tThresh * DotLayer._zoomFactor;

        // console.log( `zoom=${z}\nmapPanePos=${ppos}\nsize=${this._size}\n` +
        //             `pxOrigin=${pxOrigin}\npxBounds=[${pxBounds.min}, ${pxBounds.max}]`
        //              );


        this._processedItems = {};

        let pxOffx = this._pxOffset.x,
            pxOffy = this._pxOffset.y;

        for ( let id in items ) {
            if (!items.hasOwnProperty(id)) {
                //The current property is not a direct property of p
                continue;
            }

            let A = this._items[ id ];
            drawingLine = false;

            // console.log("processing "+A.id);

            if ( !A.projected ) {
                A.projected = {};
            }

            if ( A.latLngTime && this._latLngBounds.overlaps( A.bounds )) {
                let projected = A.projected[ z ],
                    llt = A.latLngTime;

                // Compute projected points if necessary
                if ( !projected ) {
                    let numPoints = llt.length / 3,
                        projectedObjs = new Array(numPoints);

                    for (let i=0, p, idx; i<numPoints; i++) {
                        idx = 3*i;
                        p = this._map.project( [llt[idx], llt[idx+1]] );
                        p.t = llt[idx+2];
                        projectedObjs[i] = p;
                    }

                    projectedObjs = L.LineUtil.simplify( projectedObjs, this.smoothFactor );

                    // now projectedObjs is an Array of objects, so we convert it
                    // to a Float32Array
                    let numObjs = projectedObjs.length,

                    projected = new Float32Array(numObjs * 3);
                    for (let i=0, obj, idx; i<numObjs; i++) {
                        obj = projectedObjs[i];
                        idx = 3 * i;
                        projected[idx] = obj.x;
                        projected[idx+1] = obj.y;
                        projected[idx+2] = obj.t;
                    }
                    A.projected[ z ] = projected;
                }


                projected = A.projected[z];
                // determine whether or not each projected point is in the
                // currently visible area
                let numProjected = projected.length / 3,
                    numSegs = numProjected -1,
                    segGood = new Int8Array(numProjected-2),
                    goodSegCount = 0,
                    t0 = projected[2],
                    in0 = this._pxBounds.contains(
                        [ projected[0], projected[1] ]
                    );


                for (let i=1, idx; i<numSegs; i++) {
                    let idx = 3 * i,
                        p = projected.slice(idx, idx+3),
                        in1 = this._pxBounds.contains(
                            [ p[0], p[1] ]
                        ),
                        t1 = p[2],
                        // isGood = (in0 && in1 && (t1-t0 < tThresh) )? 1:0;
                        isGood = ((in0 || in1) && (t1-t0 < tThresh))? 1:0;
                    segGood[i-1] = isGood;
                    goodSegCount += isGood;
                    in0 = in1;
                    t0 = t1;
                }

                // console.log(segGood);
                if (goodSegCount == 0) {
                    continue;
                }

                let dP = new Float32Array(goodSegCount*3);

                for ( let i=0, j=0; i < numSegs; i++ ) {
                    // Is the current segment in the visible area?
                    if ( segGood[i] ) {
                        let pidx = 3 * i,
                            didx = 3 * j,
                            p = projected.slice(pidx, pidx+6);
                        j++;

                        // p[0:2] are p1.x, p1.y, and p1.t
                        // p[3:5] are p2.x, p2.y, and p2.t

                        // Compute derivative for this segment
                        dP[didx] = pidx;
                        dt = p[5] - p[2];
                        dP[didx+1] = (p[3] - p[0]) / dt;
                        dP[didx+2] = (p[4] - p[1]) / dt;

                        if (this.options.showPaths) {
                            if (!drawingLine) {
                                line_ctx.beginPath();
                                drawingLine = true;
                            }
                            // draw polyline segment from p1 to p2
                            let c1x = ~~(p[0] + pxOffx),
                                c1y = ~~(p[1] + pxOffy),
                                c2x = ~~(p[3] + pxOffx),
                                c2y = ~~(p[4] + pxOffy);
                            line_ctx.moveTo(c1x, c1y);
                            line_ctx.lineTo(c2x, c2y);
                        }
                    }
                }

                if (this.options.showPaths) {
                    if (drawingLine) {
                        lineType = A.highlighted? "selected":"normal";
                        line_ctx.globalAlpha = this.options[lineType].pathOpacity;
                        line_ctx.lineWidth = this.options[lineType].pathWidth;
                        line_ctx.strokeStyle = A.path_color || this.options[lineType].pathColor;
                        line_ctx.stroke();
                    } else {
                        line_ctx.stroke();
                    }
                }

                this._processedItems[ id ] = {
                    dP: dP,
                    P: projected,
                    dotColor: A.dotColor,
                    startTime: A.startTime,
                    totSec: projected.slice( -1 )[ 0 ]
                };
            }
        }

        elapsed = ( performance.now() - perf_t0 ).toFixed( 2 );
        // console.log(`dot context update took ${elapsed} ms`);
        // console.log(this._processedItems);
    },


    // --------------------------------------------------------------------
    drawDots: function( obj, now, highlighted ) {
        var P = obj.P,
            dP = obj.dP,
            len_dP = dP.length,
            totSec = obj.totSec,
            period = this._period,
            s = this._timeScale * ( now - obj.startTime ),
            xmax = this._size.x,
            ymax = this._size.y,
            ctx = this._ctx,
            dotSize = this._dotSize,
            dotOffset = this._dotOffset,
            two_pi = this.two_pi,
            xOffset = this._pxOffset.x,
            yOffset = this._pxOffset.y;

        var timeOffset = s % period,
            count = 0,
            idx = dP[0],
            dx = dP[1],
            dy = dP[2],
            p = P.slice(idx, idx+3 );

        if (highlighted) {
            ctx.fillStyle = obj.dotColor || this.options.selected.dotColor;
        }

        if ( timeOffset < 0 ) {
            timeOffset += period;
        }

        for (let t=timeOffset, i=0, dt; t < totSec; t += period) {
            if (t >= P[idx+5]) {
                while ( t >= P[idx+5] ) {
                    i += 3;
                    idx = dP[i];
                    if ( i >= len_dP ) {
                        return count;
                    }
                }
                p = P.slice(idx, idx+3);
                dx = dP[i+1];
                dy = dP[i+2];
            }

            dt = t - p[2];

            if ( dt > 0 ) {
                let lx = ~~( p[0] + dx * dt + xOffset ),
                    ly = ~~( p[1] + dy * dt + yOffset );

                if ( ( lx >= 0 && lx <= xmax ) && ( ly >= 0 && ly <= ymax ) ) {
                    if ( highlighted ) {
                        ctx.beginPath();
                        ctx.arc( lx, ly, dotSize, 0, two_pi );
                        ctx.fill();
                        ctx.closePath();
                        ctx.stroke();
                    } else {
                        ctx.fillRect( lx - dotOffset, ly - dotOffset, dotSize, dotSize );
                    }
                    count++;
                }
            }
        }
        return count;
    },

    drawLayer: function( now ) {
        if ( !this._map ) {
            return;
        }


        let ctx = this._ctx,
            zoom = this._zoom,
            count = 0,
            t0 = performance.now(),
            item,
            items = this._items,
            pItem,
            pItems = this._processedItems,
            highlighted_items = [],
            zf = this._zoomFactor;

        this._ctx.clearRect( 0, 0, this._canvas.width, this._canvas.height );
        this._ctx.fillStyle = this.options.normal.dotColor;

        this._timeScale = this.C2 * zf;
        this._period = this.C1 * zf + 0.5;



        for (let id in pItems ) {
            item = pItems[ id ];
            if ( items[ id ].highlighted ) {
                highlighted_items.push( item );
            } else {
                count += this.drawDots( item, now, false );
            }
        }

        // Now plot highlighted paths
        let hlen = highlighted_items.length;
        if ( hlen ) {
            for (let i = 0; i < hlen; i++ ) {
                item = highlighted_items[ i ];
                count += this.drawDots( item, now, true );
            }
        }


        if (fps_display) {
            let periodInSecs = this.periodInSecs(),
                progress = ((now/1000) % periodInSecs).toFixed(1),
                elapsed = ( performance.now() - t0 ).toFixed( 1 );

            fps_display.update( now, `${elapsed} ms/f, n=${count}, z=${this._zoom},\nP=${progress}/${periodInSecs.toFixed(2)}` );
        }
    },

    // --------------------------------------------------------------------
    animate: function() {
        this._paused = false;
        this.lastCalledTime = 0;
        this.minDelay = ~~( 1000 / this.target_fps + 0.5 );
        this._frame = L.Util.requestAnimFrame( this._animate, this );
    },

    // --------------------------------------------------------------------
    pause: function() {
        this._paused = true;
    },


    // --------------------------------------------------------------------
    _animate: function() {
        if (!this._frame) {
            return;
        }
        this._frame = null;
        // debugger;

        let ts = Date.now(),
            now = ts - this._timeOffset,
            capturing = this._capturing;

        if ( this._paused || this._mapMoving ) {
            // Ths is so we can start where we left off when we resume
            this._timePaused = ts;
            return;
        }

         if ( this._timePaused ) {
            this._timeOffset = ts - this._timePaused;
            this._timePaused = null;
        }

        if (capturing || (now - this.lastCalledTime > this.minDelay)) {
            this.lastCalledTime = now;
            this.drawLayer( now );

            capturing && this._capturer.capture( this._canvas );
        }

        this._frame = L.Util.requestAnimFrame( this._animate, this );
    },


    // -- L.DomUtil.setTransform from leaflet 1.0.0 to work on 0.0.7
    //------------------------------------------------------------------------------
    _setTransform: function( el, offset, scale ) {
        var pos = offset || new L.Point( 0, 0 );

        el.style[ L.DomUtil.TRANSFORM ] =
            ( L.Browser.ie3d ?
              "translate(" + pos.x + "px," + pos.y + "px)" :
              "translate3d(" + pos.x + "px," + pos.y + "px,0)" ) +
            ( scale ? " scale(" + scale + ")" : "" );
    },

    //------------------------------------------------------------------------------
    _animateZoom: function( e ) {
        var scale = this._map.getZoomScale( e.zoom );

        // -- different calc of offset in leaflet 1.0.0 and 0.0.7 thanks for 1.0.0-rc2 calc @jduggan1
        var offset = L.Layer ? this._map._latLngToNewLayerPoint( this._map.getBounds().getNorthWest(), e.zoom, e.center ) :
                               this._map._getCenterOffset( e.center )._multiplyBy( -scale ).subtract( this._map._getMapPanePos() );

        L.DomUtil.setTransform( this._canvas, offset, scale );
    },


    periodInSecs: function() {
        return this._period / (this._timeScale * 1000);
    },



    getMapImage: function() {
        leafletImage(this._map, function(err, canvas) {
            download(canvas.toDataURL("image/png"), "mapView.png", "image/png");
        }).bind(this);
    },




    // ------------------------------------------------------
    startCapture: function() {
        periodInSecs = this.periodInSecs();
        if (periodInSecs > 5) {
            return 0;
        }

        this._capturer = new CCapture( {
                name: "movingPath",
                format: "gif",
                quality: 5,
                workersPath: 'static/js/',
                framerate: 30,
                timeLimit: periodInSecs,
                display: true,
                verbose: false
            });

        this._capturing = true;
        this._capturer.start();
        return periodInSecs;
    },

    stopCapture: function() {
        this._capturer.stop();
        this._capturing = false;

        // default save, will download automatically a file called {name}.extension (webm/gif/tar)
        this._capturer.save();
        // delete currentTime;

        // // custom save, will get a blob in the callback
        // capturer.save( function( blob ) { /* ... */ } );
    }
} );

L.dotLayer = function( items, options ) {
    return new L.DotLayer( items, options );
};


<<<<<<< HEAD

// ---------------------------------------------------------------------------
=======
>>>>>>> 316853f7
/*
    From "Making annoying rainbows in javascript"
    A tutorial by jim bumgardner
*/
function makeColorGradient(frequency1, frequency2, frequency3,
                             phase1, phase2, phase3,
                             center, width, len) {
    let palette = new Array(len);

    if (center == undefined)   center = 128;
    if (width == undefined)    width = 127;
    if (len == undefined)      len = 50;

    for (let i = 0; i < len; ++i) {
        let r = Math.round(Math.sin(frequency1*i + phase1) * width + center),
            g = Math.round(Math.sin(frequency2*i + phase2) * width + center),
            b = Math.round(Math.sin(frequency3*i + phase3) * width + center);
        palette[i] = `rgb(${r}, ${g}, ${b})`;
       // document.write( '<font color="' + RGB2Color(red,grn,blu) + '">&#9608;</font>');
    }
    return palette;
}

function colorPalette(n) {
    center = 128;
    width = 127;
    steps = 10;
    frequency = 2*Math.PI/steps;
    return makeColorGradient(frequency,frequency,frequency,0,2,4,center,width,n);
}<|MERGE_RESOLUTION|>--- conflicted
+++ resolved
@@ -471,7 +471,7 @@
         this._ctx.fillStyle = this.options.normal.dotColor;
 
         this._timeScale = this.C2 * zf;
-        this._period = this.C1 * zf + 0.5;
+        this._period = this.C1 * zf;
 
 
 
@@ -631,11 +631,8 @@
 };
 
 
-<<<<<<< HEAD
-
 // ---------------------------------------------------------------------------
-=======
->>>>>>> 316853f7
+
 /*
     From "Making annoying rainbows in javascript"
     A tutorial by jim bumgardner
@@ -654,7 +651,6 @@
             g = Math.round(Math.sin(frequency2*i + phase2) * width + center),
             b = Math.round(Math.sin(frequency3*i + phase3) * width + center);
         palette[i] = `rgb(${r}, ${g}, ${b})`;
-       // document.write( '<font color="' + RGB2Color(red,grn,blu) + '">&#9608;</font>');
     }
     return palette;
 }
