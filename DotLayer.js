/*
  DotLayer Efrem Rensi, 2017,
  based on L.CanvasLayer by Stanislav Sumbera,  2016 , sumbera.com
  license MIT
*/

// -- L.DomUtil.setTransform from leaflet 1.0.0 to work on 0.0.7
//------------------------------------------------------------------------------
L.DomUtil.setTransform = L.DomUtil.setTransform || function( el, offset, scale ) {
    var pos = offset || new L.Point( 0, 0 );

    el.style[ L.DomUtil.TRANSFORM ] =
        ( L.Browser.ie3d ?
            "translate(" + pos.x + "px," + pos.y + "px)" :
            "translate3d(" + pos.x + "px," + pos.y + "px,0)" ) +
        ( scale ? " scale(" + scale + ")" : "" );
};

// -- support for both  0.0.7 and 1.0.0 rc2 leaflet
L.DotLayer = ( L.Layer ? L.Layer : L.Class ).extend( {

    _pane: "shadowPane",
    two_pi: 2 * Math.PI,
    target_fps: 32,
    smoothFactor: 1.0,
    _tThresh: 100000000.0,
    C1: 1000000.0,
    C2: 200.0,

    options: {
        startPaused: false,
        showPaths: true,
        normal: {
            dotColor: "#000000",
            pathColor: "#000000",
            pathOpacity: 0.5,
            pathWidth: 1
        },
        selected: {
            dotColor: "#FFFFFF",
            dotStrokeColor: "#FFFFFF",
            pathColor: "#000000",
            pathOpacity: 0.7,
            pathWidth: 3
        }
    },

    // -- initialized is called on prototype
    initialize: function( items, options ) {
        this._map    = null;
        this._canvas = null;
        this._ctx = null;
        this._frame  = null;
        this._items = items || null;
        this._timeOffset = 0;
        this._colorPalette = [];
        L.setOptions( this, options );
        this._paused = this.options.startPaused;
    },


    //-------------------------------------------------------------
    _onLayerDidResize: function( resizeEvent ) {
        let newWidth = resizeEvent.newSize.x,
            newHeight = resizeEvent.newSize.y;

        this._canvas.width = newWidth;
        this._canvas.height = newHeight;

        this._canvas2.width = newWidth;
        this._canvas2.height = newHeight;

        this._onLayerDidMove();
    },

    //-------------------------------------------------------------
    _onLayerDidMove: function() {
        this._mapMoving = false;

        let topLeft = this._map.containerPointToLayerPoint( [ 0, 0 ] );

        this._ctx.clearRect( 0, 0, this._canvas.width, this._canvas.height );
        L.DomUtil.setPosition( this._canvas, topLeft );

        this._ctx2.clearRect( 0, 0, this._canvas2.width, this._canvas2.height );
        L.DomUtil.setPosition( this._canvas2, topLeft );

        this._setupWindow();

        if ( !this._paused ) {
            this.animate();
        } else {
            this._frame = L.Util.requestAnimFrame( this.drawLayer, this );
        }

    },

    //-------------------------------------------------------------
    getEvents: function() {
        var events = {
            movestart: function() {
              this._mapMoving = true;
            },
            moveend: this._onLayerDidMove,
            resize: this._onLayerDidResize
        };

        if ( this._map.options.zoomAnimation && L.Browser.any3d ) {
            events.zoomanim =  this._animateZoom;
        }

        return events;
    },


    //-------------------------------------------------------------
    onAdd: function( map ) {
        this._map = map;

        let size = this._map.getSize(),
            zoomAnimated = this._map.options.zoomAnimation && L.Browser.any3d;

        // dotlayer canvas
        this._canvas = L.DomUtil.create( "canvas", "leaflet-layer" );
        this._canvas.width = size.x;
        this._canvas.height = size.y;
        this._ctx = this._canvas.getContext( "2d" );
        L.DomUtil.addClass( this._canvas, "leaflet-zoom-" + ( zoomAnimated ? "animated" : "hide" ) );
        map._panes.shadowPane.style.pointerEvents = "none";
        map._panes.shadowPane.appendChild( this._canvas );

        // create Canvas for polyline-ish things
        this._canvas2 = L.DomUtil.create( "canvas", "leaflet-layer" );
        this._canvas2.width = size.x;
        this._canvas2.height = size.y;
        this._ctx2 = this._canvas2.getContext( "2d" );
        this._ctx2.lineCap = "round";
        this._ctx2.lineJoin = "round";
        L.DomUtil.addClass( this._canvas2, "leaflet-zoom-" + ( zoomAnimated ? "animated" : "hide" ) );
        map._panes.overlayPane.appendChild( this._canvas2 );


        map.on( this.getEvents(), this );

        if ( this._items ) {

            // Set dotColors for these items
            let itemsList = Object.values( this._items ),
                numItems = itemsList.length;

            this._colorPalette = createPalette( numItems );
            for ( let i = 0; i < numItems; i++ ) {
                itemsList[ i ].dotColor = this._colorPalette[ i ];
            }

            this._onLayerDidMove();
        }
    },

    //-------------------------------------------------------------
    onRemove: function( map ) {
        this.onLayerWillUnmount && this.onLayerWillUnmount(); // -- callback


        // map.getPanes().overlayPane.removeChild(this._canvas);
        map._panes.shadowPane.removeChild( this._canvas );
        this._canvas = null;

        map._panes.overlayPane.removeChild( this._canvas2 );
        this._canvas2 = null;

        map.off( this.getEvents(), this );
    },


    // --------------------------------------------------------------------
    addTo: function( map ) {
        map.addLayer( this );
        return this;
    },

    // --------------------------------------------------------------------
    LatLonToMercator: function( latlon ) {
        return {
            x: latlon.lng * 6378137 * Math.PI / 180,
            y: Math.log( Math.tan( ( 90 + latlon.lat ) * Math.PI / 360 ) ) * 6378137
        };
    },


    // -------------------------------------------------------------------
    _setupWindow: function() {
        if ( !this._map || !this._items ) {
            return;
        }

        const perf_t0 = performance.now();

        // Get new map orientation
        this._zoom = this._map.getZoom();
        this._center = this._map.getCenter;
        this._size = this._map.getSize();


        this._latLngBounds = this._map.getBounds();
        this._mapPanePos = this._map._getMapPanePos();
        this._pxOrigin = this._map.getPixelOrigin();
        this._pxBounds = this._map.getPixelBounds();
        this._pxOffset = this._mapPanePos.subtract( this._pxOrigin )._add( new L.Point( 0.5, 0.5 ) );

        var line_ctx = this._ctx2,
            z = this._zoom,
            ppos = this._mapPanePos,
            pxOrigin = this._pxOrigin,
            pxBounds = this._pxBounds,
            items = this._items;

        this._ctx.strokeStyle = this.options.selected.dotStrokeColor;

        this._dotSize = Math.log( z );
        this._dotOffset = ~~( this._dotSize / 2 + 0.5 );
        this._zoomFactor = 1 / Math.pow( 2, z );

        var tThresh = this._tThresh * DotLayer._zoomFactor;

        console.log( `zoom=${z}\nmapPanePos=${ppos}\nsize=${this._size}\n` +
                    `pxOrigin=${pxOrigin}\npxBounds=[${pxBounds.min}, ${pxBounds.max}]`
                     );


        this._processedItems = {};

        let pxOffx = this._pxOffset.x,
            pxOffy = this._pxOffset.y;

        for ( let id in items ) {
            if (!items.hasOwnProperty(id)) {
                //The current property is not a direct property of p
                continue;
            }

            let A = this._items[ id ];
            drawingLine = false;

            // console.log("processing "+A.id);

            if ( !A.projected ) {
                A.projected = {};
            }

            if ( A.latLngTime && this._latLngBounds.overlaps( A.bounds )) {
                let projected = A.projected[ z ],
                    llt = A.latLngTime;

                // Compute projected points if necessary
                if ( !projected ) {
                    let numPoints = llt.length / 3,
                        projectedObjs = new Array(numPoints);

                    for (let i=0, p, idx; i<numPoints; i++) {
                        idx = 3*i;
                        p = this._map.project( [llt[idx], llt[idx+1]] );
                        p.t = llt[idx+2];
                        projectedObjs[i] = p;
                    }

                    projectedObjs = L.LineUtil.simplify( projectedObjs, this.smoothFactor );

                    // now projectedObjs is an Array of objects, so we convert it
                    // to a Float32Array
                    let numObjs = projectedObjs.length,

                    projected = new Float32Array(numObjs * 3);
                    for (let i=0, obj, idx; i<numObjs; i++) {
                        obj = projectedObjs[i];
                        idx = 3 * i;
                        projected[idx] = obj.x;
                        projected[idx+1] = obj.y;
                        projected[idx+2] = obj.t;
                    }
                    A.projected[ z ] = projected;
                }


                projected = A.projected[z];
                // determine whether or not each projected point is in the
                // currently visible area
                let numProjected = projected.length / 3,
                    numSegs = numProjected -1,
                    segGood = new Int8Array(numProjected-2),
                    goodSegCount = 0,
                    t0 = projected[2],
                    in0 = this._pxBounds.contains(
                        [ projected[0], projected[1] ]
                    );


                for (let i=1, idx; i<numSegs; i++) {
                    let idx = 3 * i,
                        p = projected.slice(idx, idx+3),
                        in1 = this._pxBounds.contains(
                            [ p[0], p[1] ]
                        ),
                        t1 = p[2],
                        isGood = (in0 && in1 && (t1-t0 < tThresh) )? 1:0;
                    segGood[i-1] = isGood;
                    goodSegCount += isGood;
                    in0 = in1;
                    t0 = t1;
                }

                // console.log(segGood);
                if (goodSegCount == 0) {
                    continue;
                }

                let dP = new Float32Array(goodSegCount*3);

                for ( let i=0, j=0; i < numSegs; i++ ) {
                    // Is the current segment in the visible area?
                    if ( segGood[i] ) {
                        let pidx = 3 * i,
                            didx = 3 * j,
                            p = projected.slice(pidx, pidx+6);
                        j++;

                        // p[0:2] are p1.x, p1.y, and p1.t
                        // p[3:5] are p2.x, p2.y, and p2.t

                        // Compute derivative for this segment
                        dP[didx] = pidx;
                        dt = p[5] - p[2];
                        dP[didx+1] = (p[3] - p[0]) / dt;
                        dP[didx+2] = (p[4] - p[1]) / dt;

                        if (this.options.showPaths) {
                            if (!drawingLine) {
                                line_ctx.beginPath();
                                drawingLine = true;
                            }
                            // draw polyline segment from p1 to p2
                            let c1x = ~~(p[0] + pxOffx),
                                c1y = ~~(p[1] + pxOffy),
                                c2x = ~~(p[3] + pxOffx),
                                c2y = ~~(p[4] + pxOffy);
                            line_ctx.moveTo(c1x, c1y);
                            line_ctx.lineTo(c2x, c2y);
                        }
                    }
                }

                if (this.options.showPaths) {
                    if (drawingLine) {
                        lineType = A.highlighted? "selected":"normal";
                        line_ctx.globalAlpha = this.options[lineType].pathOpacity;
                        line_ctx.lineWidth = this.options[lineType].pathWidth;
                        line_ctx.strokeStyle = A.path_color || this.options[lineType].pathColor;
                        line_ctx.stroke();
                    } else {
                        line_ctx.stroke();
                    }
                }

<<<<<<< HEAD

                this._processedItems[ id ] = {
                    dP: dP,

                    P: projected,

                    dotColor: A.dotColor,

                    startTime: new Date( A.ts_UTC || A.beginTimestamp ).getTime(),
                    totSec: projected.slice( -1 )[ 0 ]
                };

=======
                if ( cp.length > 1 ) {
                    this._processedItems[ id ] = {
                        cp: cp,
                        dotColor: A.dotColor,
                        startTime: A.startTime,
                        totSec: A.time.slice( -1 )[ 0 ]
                    };
                }
>>>>>>> 6d68a6f8
            }
        }

        elapsed = ( performance.now() - perf_t0 ).toFixed( 2 );
        console.log(`dot context update took ${elapsed} ms`);
        console.log(this._processedItems);
    },


    // --------------------------------------------------------------------
    drawDots: function( obj, now, highlighted ) {
        var P = obj.P,
            dP = obj.dP,
            len_dP = dP.length / 3,
            totSec = obj.totSec,
            zf = this._zoomFactor,
            dT = this.C1 * zf,
            s = this.C2 * zf * ( now - obj.startTime ),
            xmax = this._size.x,
            ymax = this._size.y,
            ctx = this._ctx,
            dotSize = this._dotSize,
            dotOffset = this._dotOffset,
            two_pi = this.two_pi,
            xOffset = this._pxOffset.x,
            yOffset = this._pxOffset.y;

        var timeOffset = s % dT,
            count = 0,
            idx = dP[0],
            dx = dP[1],
            dy = dP[2],
            p = P.slice(idx, idx+3 );

        if (highlighted) {
            ctx.fillStyle = obj.dotColor || this.options.selected.dotColor;
        }

        if ( timeOffset < 0 ) {
            timeOffset += dT;
        }

        // Console.log("\nnew obj");
        // let out;
        debugger;

        for (let t=timeOffset, i=0; t < totSec; t += dT ) {
            while ( t >= P[idx+5] ) {
                i += 3;
                idx = dP[i];
                dx = dP[i+1];
                dy = dP[i+2];

                p = P.slice(idx, idx+3);
                if ( i >= len_dP ) {
                    return count;
                }
            }

            let dt = t - p[2];
            if ( dt > 0 ) {
                let lx = ~~( p[0] + dx * dt + xOffset ),
                    ly = ~~( p[1] + dy * dt + yOffset );

                if ( ( lx >= 0 && lx <= xmax ) && ( ly >= 0 && ly <= ymax ) ) {
                    if ( highlighted ) {
                        ctx.beginPath();
                        ctx.arc( lx, ly, dotSize, 0, two_pi );
                        ctx.fill();
                        ctx.closePath();
                        ctx.stroke();
                    } else {
                        ctx.fillRect( lx - dotOffset, ly - dotOffset, dotSize, dotSize );
                    }
                    count++;
                }
            }
        }
        return count;
    },

    drawLayer: function( now ) {
        if ( !this._map ) {
            return;
        }

        this._ctx.clearRect( 0, 0, this._canvas.width, this._canvas.height );
        this._ctx.fillStyle = this.options.normal.dotColor;

        var ctx = this._ctx,
            zoom = this._zoom,
            count = 0,
            t0 = performance.now(),
            id,
            item,
            items = this._items,
            pItem,
            pItems = this._processedItems,
            highlighted_items = [];

        for ( id in pItems ) {
            item = pItems[ id ];
            if ( items[ id ].highlighted ) {
                highlighted_items.push( item );
            } else {
                count += this.drawDots( item, now, false );
            }
        }

        // Now plot highlighted paths
        var i, dotColor,
            hlen = highlighted_items.length;
        if ( hlen ) {
            for ( i = 0; i < hlen; i++ ) {
                item = highlighted_items[ i ];
                count += this.drawDots( item, now, true );
            }
        }

        var elapsed = ( performance.now() - t0 ).toFixed( 1 );
        fps_display && fps_display.update( now, `${elapsed} ms/f, n=${count}, z=${this._zoom}` );
    },

    // --------------------------------------------------------------------
    animate: function() {
        this._paused = false;
        this.lastCalledTime = 0;
        this.minDelay = ~~( 1000 / this.target_fps + 0.5 );
        this._frame = L.Util.requestAnimFrame( this._animate, this );
    },

    // --------------------------------------------------------------------
    pause: function() {
        this._paused = true;
    },


    // --------------------------------------------------------------------
    _animate: function() {
        if ( this._paused || this._mapMoving ) {
            // Ths is so we can start where we left off when we resume
            this._timePaused = Date.now();
            return;
        }

         if ( this._timePaused ) {
            this._timeOffset = Date.now() - this._timePaused;
            this._timePaused = null;
        }

        let now = Date.now() - this._timeOffset;
        if ( now - this.lastCalledTime > this.minDelay ) {
            this.lastCalledTime = now;
            this.drawLayer( now );
        }

        this._frame = null;

        this._frame = this._frame || L.Util.requestAnimFrame( this._animate, this );
    },


    // -- L.DomUtil.setTransform from leaflet 1.0.0 to work on 0.0.7
    //------------------------------------------------------------------------------
    _setTransform: function( el, offset, scale ) {
        var pos = offset || new L.Point( 0, 0 );

        el.style[ L.DomUtil.TRANSFORM ] =
            ( L.Browser.ie3d ?
              "translate(" + pos.x + "px," + pos.y + "px)" :
              "translate3d(" + pos.x + "px," + pos.y + "px,0)" ) +
            ( scale ? " scale(" + scale + ")" : "" );
    },

    //------------------------------------------------------------------------------
    _animateZoom: function( e ) {
        var scale = this._map.getZoomScale( e.zoom );

        // -- different calc of offset in leaflet 1.0.0 and 0.0.7 thanks for 1.0.0-rc2 calc @jduggan1
        var offset = L.Layer ? this._map._latLngToNewLayerPoint( this._map.getBounds().getNorthWest(), e.zoom, e.center ) :
                               this._map._getCenterOffset( e.center )._multiplyBy( -scale ).subtract( this._map._getMapPanePos() );

        L.DomUtil.setTransform( this._canvas, offset, scale );
    }
} );

L.dotLayer = function( items, options ) {
    return new L.DotLayer( items, options );
};




/* From http://stackoverflow.com/a/20591891/4718949 */
function hslToRgbString( h, s, l ) {
    return "hsl(" + h + "," + s + "%," + l + "% )";
}

function createPalette ( colorCount ) {
    let newPalette = [],
        hueStep = Math.floor( 330 / colorCount ),
        hue = 0,
        saturation = 95,
        luminosity =  55,
        greenJump  = false;

  for ( let colorIndex = 0; colorIndex < colorCount; colorIndex++ ) {
    saturation = ( colorIndex & 1 ) ? 90 : 65;
    luminosity = ( colorIndex & 1 ) ? 80 : 55;
    newPalette.push( hslToRgbString( hue, saturation, luminosity ) );
    hue += hueStep ;
    if ( !greenJump && hue > 100 ) {
      hue += 30;
      greenJump = true;
    }
  }
  return newPalette ;
}<|MERGE_RESOLUTION|>--- conflicted
+++ resolved
@@ -361,29 +361,13 @@
                     }
                 }
 
-<<<<<<< HEAD
-
                 this._processedItems[ id ] = {
                     dP: dP,
-
                     P: projected,
-
                     dotColor: A.dotColor,
-
-                    startTime: new Date( A.ts_UTC || A.beginTimestamp ).getTime(),
+                    startTime: A.startTime,
                     totSec: projected.slice( -1 )[ 0 ]
                 };
-
-=======
-                if ( cp.length > 1 ) {
-                    this._processedItems[ id ] = {
-                        cp: cp,
-                        dotColor: A.dotColor,
-                        startTime: A.startTime,
-                        totSec: A.time.slice( -1 )[ 0 ]
-                    };
-                }
->>>>>>> 6d68a6f8
             }
         }
 
