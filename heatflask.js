--- conflicted
+++ resolved
@@ -355,34 +355,8 @@
                 order: [[ 0, "desc" ]],
                 select: isMobileDevice()? "multi" : "os",
                 data: Object.values(appState.items),
-<<<<<<< HEAD
-                idSrc: "id",
-                columns: tableColumns,
-=======
                 rowId: "id",
-                columns: [{
-                    title: '<i class="fa fa-calendar" aria-hidden="true"></i>',
-                    data: null,
-                    render: (A) => href( stravaActivityURL(A.id), A.ts_local.slice(0,10) )
-                },
-                { title: "Type", data: "type"},
-                {
-                    title: `<i class="fa fa-arrows-h" aria-hidden="true"></i> (${DIST_LABEL})`,
-                    data: "total_distance",
-                    render: (data) => +(data / DIST_UNIT).toFixed(2)},
-                {
-                    title: '<i class="fa fa-clock-o" aria-hidden="true"></i>',
-                    data: "elapsed_time",
-                    render: hhmmss},
-
-                { title: "Name", data: "name"},
-
-                {
-                    title: '<i class="fa fa-users" aria-hidden="true"></i>',
-                    data: "group",
-                    render:  formatGroup}
-                ]
->>>>>>> b87fe06e
+                columns: tableColumns
             }).on( 'select', handle_table_selections)
               .on( 'deselect', handle_table_selections);
 
